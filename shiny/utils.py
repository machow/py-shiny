--- conflicted
+++ resolved
@@ -90,10 +90,10 @@
     )
 
 
-<<<<<<< HEAD
 def drop_none(x: Dict[str, Any]) -> Dict[str, object]:
     return {k: v for k, v in x.items() if v is not None}
-=======
+
+
 class Callbacks:
     def __init__(self) -> None:
         self._callbacks: Dict[str, Tuple[Callable[[], None], bool]] = {}
@@ -123,7 +123,6 @@
 
     def count(self) -> int:
         return len(self._callbacks)
->>>>>>> 94d0ab4c
 
 
 # ==============================================================================
